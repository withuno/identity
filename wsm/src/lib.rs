--- conflicted
+++ resolved
@@ -185,7 +185,6 @@
 }
 
 #[wasm_bindgen]
-<<<<<<< HEAD
 pub fn wasm_decrypt_magic_share(share: &[u8], seed: String) -> Option<String>
 {
     let decoded_seed =
@@ -193,13 +192,7 @@
             Ok(v) => v,
             Err(_) => return None,
         };
-=======
-pub fn wasm_encrypt_vault(vault: String, seed: String) -> Option<Box<[u8]>> {
-    let decoded_seed = match base64::decode(seed) {
-        Ok(v) => v,
-        Err(_) => return None,
-    };
->>>>>>> d27be6ac
+
 
     let id = match uno::Id::try_from(&decoded_seed[..]) {
         Ok(v) => v,
@@ -207,7 +200,6 @@
     };
 
     let key = uno::SymmetricKey::from(&id);
-<<<<<<< HEAD
     let ctx = uno::Binding::MagicShare;
 
     let decrypted_share = match uno::decrypt(ctx, key, &share) {
@@ -218,23 +210,32 @@
     match String::from_utf8(decrypted_share) {
         Ok(s) => Some(s),
         Err(_) => None,
-=======
+    }
+}
+
+#[wasm_bindgen]
+pub fn wasm_encrypt_vault(vault: String, seed: String) -> Option<Box<[u8]>> {
+    let decoded_seed = match base64::decode(seed) {
+        Ok(v) => v,
+        Err(_) => return None,
+    };
+
+    let id = match uno::Id::try_from(&decoded_seed[..]) {
+        Ok(v) => v,
+        Err(_) => return None,
+    };
+
+    let key = uno::SymmetricKey::from(&id);
     let ctx = uno::Binding::Vault;
 
     match uno::encrypt(ctx, key, vault.as_bytes()) {
         Ok(v) => Some(v.into_boxed_slice()),
         Err(_) => return None,
->>>>>>> d27be6ac
-    }
-}
-
-#[wasm_bindgen]
-<<<<<<< HEAD
-pub fn wasm_decrypt_vault(vault: &[u8], seed: String) -> Option<String>
-{
-=======
+    }
+}
+
+#[wasm_bindgen]
 pub fn wasm_decrypt_vault(vault: &[u8], seed: String) -> Option<String> {
->>>>>>> d27be6ac
     let decoded_seed = match base64::decode(seed) {
         Ok(v) => v,
         Err(_) => return None,
