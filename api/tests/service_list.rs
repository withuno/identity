--- conflicted
+++ resolved
@@ -1,5 +1,3 @@
-<<<<<<< HEAD
-=======
 //
 // Copyright (C) 2021 WithUno, Inc.
 // All rights reserved.
@@ -7,7 +5,6 @@
 // SPDX-License-Identifier: AGPL-3.0-only
 //
 
->>>>>>> e65cefb3
 #[cfg(test)]
 use serde_json::{Result, Value};
 use std::fs;
